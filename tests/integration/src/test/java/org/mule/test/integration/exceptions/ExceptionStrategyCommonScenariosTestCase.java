--- conflicted
+++ resolved
@@ -66,21 +66,12 @@
     @Rule
     public DynamicPort dynamicPort6 = new DynamicPort("port6");
 
-<<<<<<< HEAD
+
+    @Rule
+    public DynamicPort dynamicPort7 = new DynamicPort("port7");
+
     @Override
     protected String getConfigFile()
-=======
-    @Rule
-    public DynamicPort dynamicPort7 = new DynamicPort("port7");
-
-    public ExceptionStrategyCommonScenariosTestCase(AbstractServiceAndFlowTestCase.ConfigVariant variant, String configResources)
-    {
-        super(variant, configResources);
-    }
-
-    @Parameterized.Parameters
-    public static Collection<Object[]> parameters()
->>>>>>> db5d391b
     {
         return "org/mule/test/integration/exceptions/exception-strategy-common-scenarios-flow.xml";
     }
