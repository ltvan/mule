<?xml version="1.0" encoding="UTF-8"?>
<project xmlns="http://maven.apache.org/POM/4.0.0" xmlns:xsi="http://www.w3.org/2001/XMLSchema-instance" xsi:schemaLocation="http://maven.apache.org/POM/4.0.0 http://maven.apache.org/maven-v4_0_0.xsd">
    <modelVersion>4.0.0</modelVersion>
    <parent>
        <groupId>org.mule.tests</groupId>
        <artifactId>mule-tests</artifactId>
<<<<<<< HEAD
        <version>4.0-SNAPSHOT</version>
=======
        <version>3.6.0-M2-SNAPSHOT</version>
>>>>>>> db5d391b
    </parent>
    <artifactId>mule-tests-functional</artifactId>
    <packaging>jar</packaging>
    <name>Mule Functional Test Framework (TCK)</name>
    <description>Mule functional test framework (TCK)</description>

    <properties>
        <licensePath>../../LICENSE_HEADER.txt</licensePath>
    </properties>

    <build>
        <plugins>
            <plugin>
                <!--
                    Install a special 'TESTING' version of this module,
                    used in launcher integration tests
                -->
                <groupId>org.codehaus.mojo</groupId>
                <artifactId>shitty-maven-plugin</artifactId>
                <executions>
                    <execution>
                        <goals>
                            <goal>clean</goal>
                            <goal>install</goal>
                        </goals>
                    </execution>
                </executions>
            </plugin>
        </plugins>
        <pluginManagement>
        	<plugins>
        		<!--This plugin's configuration is used to store Eclipse m2e settings only. It has no influence on the Maven build itself.-->
        		<plugin>
        			<groupId>org.eclipse.m2e</groupId>
        			<artifactId>lifecycle-mapping</artifactId>
        			<version>1.0.0</version>
        			<configuration>
        				<lifecycleMappingMetadata>
        					<pluginExecutions>
        						<pluginExecution>
        							<pluginExecutionFilter>
        								<groupId>
        									org.codehaus.mojo
        								</groupId>
        								<artifactId>
        									shitty-maven-plugin
        								</artifactId>
        								<versionRange>
        									[1.0-alpha-3,)
        								</versionRange>
        								<goals>
        									<goal>clean</goal>
        								</goals>
        							</pluginExecutionFilter>
        							<action>
        								<ignore></ignore>
        							</action>
        						</pluginExecution>
        						<pluginExecution>
        							<pluginExecutionFilter>
        								<groupId>
        									org.apache.maven.plugins
        								</groupId>
        								<artifactId>
        									maven-enforcer-plugin
        								</artifactId>
        								<versionRange>
        									[1.0-alpha-4,)
        								</versionRange>
        								<goals>
        									<goal>enforce</goal>
        								</goals>
        							</pluginExecutionFilter>
        							<action>
        								<ignore></ignore>
        							</action>
        						</pluginExecution>
        					</pluginExecutions>
        				</lifecycleMappingMetadata>
        			</configuration>
        		</plugin>
        	</plugins>
        </pluginManagement>
    </build>

    <dependencies>
        <dependency>
            <groupId>org.mule</groupId>
            <artifactId>mule-core</artifactId>
            <version>${project.version}</version>
        </dependency>
        <!-- Needed for SpringXmlConfigurationBuilder and TestNamespaceHandler -->
        <dependency>
            <groupId>org.mule.modules</groupId>
            <artifactId>mule-module-spring-config</artifactId>
            <version>${project.version}</version>
        </dependency>
        <!-- needed for org.springframework.beans.factory.FactoryBean interface -->
        <dependency>
            <groupId>org.springframework</groupId>
            <artifactId>spring-beans</artifactId>
        </dependency>
        <dependency>
            <groupId>org.springframework</groupId>
            <artifactId>spring-aop</artifactId>
        </dependency>
        <dependency>
            <groupId>junit</groupId>
            <artifactId>junit</artifactId>
            <!-- Override scope="test" from parent -->
            <scope>compile</scope>
        </dependency>

        <dependency>
            <groupId>commons-net</groupId>
            <artifactId>commons-net</artifactId>
            <version>${commonsNetVersion}</version>
        </dependency>
        <dependency>
            <groupId>org.apache.ftpserver</groupId>
            <artifactId>ftpserver-core</artifactId>
            <version>1.0.2</version>
            <exclusions>
                <exclusion>
                    <groupId>org.slf4j</groupId>
                    <artifactId>slf4j-api</artifactId>
                </exclusion>
            </exclusions>
        </dependency>
        <dependency>
            <groupId>org.apache.ftpserver</groupId>
            <artifactId>ftplet-api</artifactId>
            <version>1.0.2</version>
        </dependency>
        <dependency>
            <groupId>org.apache.sshd</groupId>
            <artifactId>sshd-core</artifactId>
            <version>${sshCoreVersion}</version>
        </dependency>
        <dependency>
            <groupId>org.bouncycastle</groupId>
            <artifactId>bcprov-jdk16</artifactId>
            <version>${bouncycastleVersion}</version>
        </dependency>
        <dependency>
            <groupId>commons-dbutils</groupId>
            <artifactId>commons-dbutils</artifactId>
            <version>${commonsDbUtilsVersion}</version>
        </dependency>


        <!-- Unit tests -->
        <dependency>
            <groupId>org.mule</groupId>
            <artifactId>mule-core</artifactId>
            <version>${project.version}</version>
            <type>test-jar</type>
        </dependency>
        <!-- required for ConfigurationBuilders at runtime -->
        <dependency>
            <groupId>org.mule.modules</groupId>
            <artifactId>mule-module-builders</artifactId>
            <version>${project.version}</version>
            <scope>test</scope>
        </dependency>
        <!-- required for AssertionMessageProcessorTestCase -->
        <dependency>
            <groupId>org.mockito</groupId>
            <artifactId>mockito-all</artifactId>
            <!-- scope needs to be compile in order
                  to have the site build working -->
            <!--<scope>test</scope>-->
        </dependency>
        <dependency>
            <groupId>org.aspectj</groupId>
            <artifactId>aspectjrt</artifactId>
            <scope>test</scope>
        </dependency>
        <dependency>
            <groupId>org.aspectj</groupId>
            <artifactId>aspectjweaver</artifactId>
            <scope>test</scope>
        </dependency>

    </dependencies>
</project><|MERGE_RESOLUTION|>--- conflicted
+++ resolved
@@ -4,11 +4,7 @@
     <parent>
         <groupId>org.mule.tests</groupId>
         <artifactId>mule-tests</artifactId>
-<<<<<<< HEAD
         <version>4.0-SNAPSHOT</version>
-=======
-        <version>3.6.0-M2-SNAPSHOT</version>
->>>>>>> db5d391b
     </parent>
     <artifactId>mule-tests-functional</artifactId>
     <packaging>jar</packaging>
