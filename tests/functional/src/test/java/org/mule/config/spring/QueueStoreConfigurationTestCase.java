/*
 * Copyright (c) MuleSoft, Inc.  All rights reserved.  http://www.mulesoft.com
 * The software in this package is published under the terms of the CPAL v1.0
 * license, a copy of which has been included with this distribution in the
 * LICENSE.txt file.
 */
package org.mule.config.spring;

import static org.hamcrest.CoreMatchers.equalTo;
import static org.hamcrest.CoreMatchers.is;
import static org.junit.Assert.assertEquals;
import static org.junit.Assert.assertThat;
import static org.junit.Assert.assertTrue;
import org.mule.api.config.MuleProperties;
import org.mule.api.processor.ProcessingStrategy;
import org.mule.api.store.ListableObjectStore;
import org.mule.api.store.QueueStore;
import org.mule.construct.Flow;
import org.mule.construct.flow.DefaultFlowProcessingStrategy;
<<<<<<< HEAD
=======
import org.mule.model.seda.SedaService;
import org.mule.processor.SedaStageInterceptingMessageProcessor;
>>>>>>> 069f3b37
import org.mule.processor.strategy.QueuedAsynchronousProcessingStrategy;
import org.mule.tck.junit4.FunctionalTestCase;
import org.mule.util.store.SimpleMemoryObjectStore;

import java.io.Serializable;

import org.junit.Test;

public class QueueStoreConfigurationTestCase extends FunctionalTestCase
{
    @Override
    protected String getConfigFile()
    {
        return "org/mule/test/spring/queue-store-configs.xml";
    }

    @Test
    public void testServiceDefaults()
    {
<<<<<<< HEAD
        Flow flow = lookupFlow("serviceDefault");
        QueuedAsynchronousProcessingStrategy ps = (QueuedAsynchronousProcessingStrategy) flow.getProcessingStrategy();
        assertEquals(0, ps.getMaxQueueSize().intValue());
        assertObjectStoreIsDefaultMemoryObjectStore(ps.getQueueStore());
=======
        SedaService service = lookupService("serviceDefault");
        QueueProfile queueProfile = service.getQueueProfile();
        int expectedQueueSize = service.getThreadingProfile().getMaxThreadsActive() *
                                SedaStageInterceptingMessageProcessor.DEFAULT_QUEUE_SIZE_MAX_THREADS_FACTOR;
        assertThat(queueProfile.getMaxOutstandingMessages(), is(equalTo(expectedQueueSize)));
        assertObjectStoreIsDefaultMemoryObjectStore(queueProfile.getObjectStore());
>>>>>>> 069f3b37
    }
    
    @Test
    public void testServiceOnlyNumberOfOutstandingMessagesConfigured()
    {
        Flow flow = lookupFlow("serviceNoObjectStore");
        QueuedAsynchronousProcessingStrategy ps = (QueuedAsynchronousProcessingStrategy) flow.getProcessingStrategy();
        assertEquals(42, ps.getMaxQueueSize().intValue());
        assertObjectStoreIsDefaultMemoryObjectStore(ps.getQueueStore());
    }
    
    @Test
    public void testServiceExplicitDefaultMemoryObjectStoreConfigured()
    {
        Flow flow = lookupFlow("serviceExplicitDefaultMemoryObjectStore");
        QueuedAsynchronousProcessingStrategy ps = (QueuedAsynchronousProcessingStrategy) flow.getProcessingStrategy();
        assertObjectStoreIsDefaultMemoryObjectStore(ps.getQueueStore());
    }
    
    @Test
    public void testServiceExplicitDefaultPersistentObjectStoreConfigured()
    {
        Flow flow = lookupFlow("serviceExplicitDefaultPersistentObjectStore");
        QueuedAsynchronousProcessingStrategy ps = (QueuedAsynchronousProcessingStrategy) flow.getProcessingStrategy();
        assertObjectStoreIsDefaultPersistentObjectStore(ps.getQueueStore());
    }

    @Test
    public void testServiceExplicitObjectStoreConfigured()
    {
        Flow flow = lookupFlow("serviceExplicitObjectStore");
        QueuedAsynchronousProcessingStrategy ps = (QueuedAsynchronousProcessingStrategy) flow.getProcessingStrategy();
        assertTrue(ps.getQueueStore() instanceof TestQueueStore);
    }

    @Test
    public void testFlowDefaults()
    {
        Flow flow = lookupFlow("flowDefault");
        
        // default for flow is sync processing -> no queueing
        assertTrue(flow.getProcessingStrategy() instanceof DefaultFlowProcessingStrategy);
    }
    
    @Test
    public void testFlowQueuedAsync()
    {
        Flow flow = lookupFlow("flowQueuedAsync");

        ProcessingStrategy pipeline = flow.getProcessingStrategy();
        assertTrue(pipeline instanceof QueuedAsynchronousProcessingStrategy);
        
        QueuedAsynchronousProcessingStrategy queuedPipeline = (QueuedAsynchronousProcessingStrategy)pipeline;
        assertObjectStoreIsDefaultMemoryObjectStore(queuedPipeline.getQueueStore());
    }

    @Test
    public void testFlowQueuedAsyncWithPersistentObjectStore()
    {
        Flow flow = lookupFlow("flowQueuedAsyncPersistentStore");

        ProcessingStrategy pipeline = flow.getProcessingStrategy();
        assertTrue(pipeline instanceof QueuedAsynchronousProcessingStrategy);

        QueuedAsynchronousProcessingStrategy queuedPipeline = (QueuedAsynchronousProcessingStrategy) pipeline;
        assertObjectStoreIsDefaultPersistentObjectStore(queuedPipeline.getQueueStore());
    }

    private Flow lookupFlow(String name)
    {
        return (Flow) muleContext.getRegistry().lookupFlowConstruct(name);
    }

    private void assertObjectStoreIsDefaultMemoryObjectStore(ListableObjectStore<Serializable> objectStore)
    {
        Object defaultMemoryObjectStore =
            muleContext.getRegistry().lookupObject(MuleProperties.QUEUE_STORE_DEFAULT_IN_MEMORY_NAME);
        assertEquals(defaultMemoryObjectStore, objectStore);
    }
    
    private void assertObjectStoreIsDefaultPersistentObjectStore(ListableObjectStore<Serializable> objectStore)
    {
        Object defaultPersistentObjectStore =
            muleContext.getRegistry().lookupObject(MuleProperties.QUEUE_STORE_DEFAULT_PERSISTENT_NAME);
        assertEquals(defaultPersistentObjectStore, objectStore);
    }
    
    public static class TestQueueStore extends SimpleMemoryObjectStore<Serializable> implements QueueStore<Serializable>
    {
        // no custom methods
    }
}<|MERGE_RESOLUTION|>--- conflicted
+++ resolved
@@ -6,22 +6,15 @@
  */
 package org.mule.config.spring;
 
-import static org.hamcrest.CoreMatchers.equalTo;
-import static org.hamcrest.CoreMatchers.is;
 import static org.junit.Assert.assertEquals;
-import static org.junit.Assert.assertThat;
 import static org.junit.Assert.assertTrue;
+import static org.junit.Assert.fail;
 import org.mule.api.config.MuleProperties;
 import org.mule.api.processor.ProcessingStrategy;
 import org.mule.api.store.ListableObjectStore;
 import org.mule.api.store.QueueStore;
 import org.mule.construct.Flow;
 import org.mule.construct.flow.DefaultFlowProcessingStrategy;
-<<<<<<< HEAD
-=======
-import org.mule.model.seda.SedaService;
-import org.mule.processor.SedaStageInterceptingMessageProcessor;
->>>>>>> 069f3b37
 import org.mule.processor.strategy.QueuedAsynchronousProcessingStrategy;
 import org.mule.tck.junit4.FunctionalTestCase;
 import org.mule.util.store.SimpleMemoryObjectStore;
@@ -41,19 +34,10 @@
     @Test
     public void testServiceDefaults()
     {
-<<<<<<< HEAD
         Flow flow = lookupFlow("serviceDefault");
         QueuedAsynchronousProcessingStrategy ps = (QueuedAsynchronousProcessingStrategy) flow.getProcessingStrategy();
         assertEquals(0, ps.getMaxQueueSize().intValue());
         assertObjectStoreIsDefaultMemoryObjectStore(ps.getQueueStore());
-=======
-        SedaService service = lookupService("serviceDefault");
-        QueueProfile queueProfile = service.getQueueProfile();
-        int expectedQueueSize = service.getThreadingProfile().getMaxThreadsActive() *
-                                SedaStageInterceptingMessageProcessor.DEFAULT_QUEUE_SIZE_MAX_THREADS_FACTOR;
-        assertThat(queueProfile.getMaxOutstandingMessages(), is(equalTo(expectedQueueSize)));
-        assertObjectStoreIsDefaultMemoryObjectStore(queueProfile.getObjectStore());
->>>>>>> 069f3b37
     }
     
     @Test
