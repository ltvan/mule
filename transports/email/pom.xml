--- conflicted
+++ resolved
@@ -4,11 +4,7 @@
     <parent>
         <groupId>org.mule.transports</groupId>
         <artifactId>mule-transports</artifactId>
-<<<<<<< HEAD
         <version>4.0-SNAPSHOT</version>
-=======
-        <version>3.6.0-M1-SNAPSHOT</version>
->>>>>>> 966e058e
     </parent>
     <artifactId>mule-transport-email</artifactId>
     <packaging>jar</packaging>
@@ -23,21 +19,6 @@
     </properties>
 
     <build>
-<<<<<<< HEAD
-        <plugins>
-            <plugin>
-                <groupId>org.apache.maven.plugins</groupId>
-                <artifactId>maven-jar-plugin</artifactId>
-                <executions>
-                    <execution>
-                        <goals>
-                            <goal>test-jar</goal>
-                        </goals>
-                    </execution>
-                </executions>
-            </plugin>
-        </plugins>
-=======
         <pluginManagement>
         	<plugins>
         		<!--This plugin's configuration is used to store Eclipse m2e settings only. It has no influence on the Maven build itself.-->
@@ -73,7 +54,6 @@
         		</plugin>
         	</plugins>
         </pluginManagement>
->>>>>>> 966e058e
     </build>
 
     <dependencies>
