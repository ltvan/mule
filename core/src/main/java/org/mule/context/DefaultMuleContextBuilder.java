--- conflicted
+++ resolved
@@ -32,11 +32,8 @@
 import org.mule.client.DefaultLocalMuleClient;
 import org.mule.config.DefaultMuleConfiguration;
 import org.mule.config.ImmutableThreadingProfile;
-<<<<<<< HEAD
 import org.mule.config.builders.ConfigurationBuilderService;
-=======
 import org.mule.config.bootstrap.RegistryBootstrapService;
->>>>>>> ff436c25
 import org.mule.config.i18n.Message;
 import org.mule.config.i18n.MessageFactory;
 import org.mule.context.notification.AsyncMessageNotification;
@@ -74,7 +71,6 @@
  * values for {@link MuleConfiguration}, {@link LifecycleManager}, {@link WorkManager}, 
  * {@link WorkListener} and {@link ServerNotificationManager}.
  */
-
 public class DefaultMuleContextBuilder implements MuleContextBuilder
 {
 
@@ -95,7 +91,6 @@
 
     protected SplashScreen shutdownScreen;
 
-<<<<<<< HEAD
     protected TransportDescriptorService transportDescriptorService;
 
     protected ConfigurationBuilderService configurationBuilderService;
@@ -103,9 +98,8 @@
     public DefaultMuleContextBuilder()
     {
     }
-=======
+
     protected RegistryBootstrapService registryBootstrapService;
->>>>>>> ff436c25
 
     /**
      * {@inheritDoc}
@@ -127,15 +121,12 @@
         muleContext.setMuleRegistry(muleRegistry);
         muleContext.setLocalMuleClient(new DefaultLocalMuleClient(muleContext));
         muleContext.setExceptionListener(new DefaultSystemExceptionStrategy(muleContext));
-<<<<<<< HEAD
+        muleContext.setExecutionClassLoader(Thread.currentThread().getContextClassLoader());
+        muleContext.setRegistryBootstrapService(registryBootstrapService);
+
         //TODO(pablo.kraan): OSGi - this is wrong - context classLoader is the root app classlodear conating System + OSGi classes only
         //muleContext.setExecutionClassLoader(Thread.currentThread().getContextClassLoader());
         muleContext.setTransportDescriptorService(transportDescriptorService);
-=======
-        muleContext.setExecutionClassLoader(Thread.currentThread().getContextClassLoader());
-        muleContext.setRegistryBootstrapService(registryBootstrapService);
-
->>>>>>> ff436c25
         return muleContext;
     }
 
@@ -265,7 +256,11 @@
         this.shutdownScreen = shutdownScreen;
     }
 
-<<<<<<< HEAD
+    public void setRegistryBootstrapService(RegistryBootstrapService registryBootstrapService)
+    {
+        this.registryBootstrapService = registryBootstrapService;
+    }
+
     public TransportDescriptorService getTransportDescriptorService()
     {
         return transportDescriptorService;
@@ -284,11 +279,6 @@
     public ConfigurationBuilderService getConfigurationBuilderService()
     {
         return configurationBuilderService;
-=======
-    public void setRegistryBootstrapService(RegistryBootstrapService registryBootstrapService)
-    {
-        this.registryBootstrapService = registryBootstrapService;
->>>>>>> ff436c25
     }
 
     protected DefaultMuleConfiguration createMuleConfiguration()
