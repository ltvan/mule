/*
 * Copyright (c) MuleSoft, Inc.  All rights reserved.  http://www.mulesoft.com
 * The software in this package is published under the terms of the CPAL v1.0
 * license, a copy of which has been included with this distribution in the
 * LICENSE.txt file.
 */
package org.mule.util.queue;

import org.mule.api.MuleContext;
import org.mule.util.Preconditions;
import org.mule.util.SerializationUtils;

import java.io.File;
import java.io.Serializable;
import java.util.ArrayList;
import java.util.Collection;
import java.util.LinkedList;
import java.util.List;
import java.util.concurrent.locks.Lock;
import java.util.concurrent.locks.ReadWriteLock;
import java.util.concurrent.locks.ReentrantReadWriteLock;

import org.apache.commons.logging.Log;
import org.apache.commons.logging.LogFactory;

/**
 * {@link TransactionalQueueStoreDelegate} implementation using two files for storing the
 * queue data.
 * <p/>
 * Entries are stored in the queue file until a certain size in the file. After that size is reached a new file is created
 * and used to store new entries until the previous file queue entries are consumed, in which case the file is cleaned and reused
 * for new entries once the second files gets full.
 */
public class DualRandomAccessFileQueueStoreDelegate extends AbstractQueueStoreDelegate implements TransactionalQueueStoreDelegate
{

    public static final String MAX_LENGTH_PER_FILE_PROPERTY_KEY = "mule.queue.maxlength";
    private static final int ONE_MEGABYTE = 1024 * 1024;
    private static final String QUEUE_STORE_DIRECTORY = "queuestore";
    private static final Integer MAXIMUM_QUEUE_FILE_SIZE_IN_BYTES = Integer.valueOf(System.getProperty(MAX_LENGTH_PER_FILE_PROPERTY_KEY, Integer.valueOf(ONE_MEGABYTE).toString()));
    private static final String QUEUE_STORE_1_SUFFIX = "-1";
    private static final String QUEUE_STORE_2_SUFFIX = "-2";
    private static final Object QUEUE_DATA_CONTROL_SUFFIX = "-crl";

    protected final Log logger = LogFactory.getLog(this.getClass());
    private final MuleContext muleContext;
    private final ReadWriteLock filesLock;
    private final QueueControlDataFile queueControlDataFile;
    private RandomAccessFileQueueStore writeFile;
    private RandomAccessFileQueueStore readFile;
    private RandomAccessFileQueueStore randomAccessFileQueueStore1;
    private RandomAccessFileQueueStore randomAccessFileQueueStore2;

    public DualRandomAccessFileQueueStoreDelegate(String queueName, String workingDirectory, MuleContext muleContext, int capacity)
    {
        super(capacity);
        this.muleContext = muleContext;
        File queuesDirectory = getQueuesDirectory(workingDirectory);
        if (!queuesDirectory.exists())
        {
            Preconditions.checkState(queuesDirectory.mkdirs(), "Could not create queue store directory " + queuesDirectory.getAbsolutePath());
        }
<<<<<<< HEAD
        randomAccessFileQueueStore1 = new RandomAccessFileQueueStore(queuesDirectory, queueName + QUEUE_STORE_1_SUFFIX);
        randomAccessFileQueueStore2 = new RandomAccessFileQueueStore(queuesDirectory, queueName + QUEUE_STORE_2_SUFFIX);
        writeFile = randomAccessFileQueueStore1;
        readFile = randomAccessFileQueueStore1;
        filesLock = new ReentrantReadWriteLock();
=======
        randomAccessFileQueueStore1 = new RandomAccessFileQueueStore(new QueueFileProvider(queuesDirectory, queueName + QUEUE_STORE_1_SUFFIX));
        randomAccessFileQueueStore2 = new RandomAccessFileQueueStore(new QueueFileProvider(queuesDirectory, queueName + QUEUE_STORE_2_SUFFIX));
        queueControlDataFile = new QueueControlDataFile(new QueueFileProvider(queuesDirectory, queueName + QUEUE_DATA_CONTROL_SUFFIX), randomAccessFileQueueStore1.getFile(), randomAccessFileQueueStore2.getFile());
        writeFile = queueControlDataFile.getCurrentWriteFile().getAbsolutePath().equals(randomAccessFileQueueStore1.getFile().getAbsolutePath()) ? randomAccessFileQueueStore1 : randomAccessFileQueueStore2;
        readFile = queueControlDataFile.getCurrentReadFile().getAbsolutePath().equals(randomAccessFileQueueStore1.getFile().getAbsolutePath()) ? randomAccessFileQueueStore1 : randomAccessFileQueueStore2;
        filesLock = new ReentrantReadWriteLock();

>>>>>>> ff436c25
        if (logger.isDebugEnabled())
        {
            logger.debug(String.format("Queue %s has %s messages", queueName, getSize()));
        }
<<<<<<< HEAD
=======
    }

    //only for testing.
    QueueControlDataFile getQueueControlDataFile()
    {
        return queueControlDataFile;
>>>>>>> ff436c25
    }

    private static File getQueuesDirectory(String workingDirectory)
    {
        return new File(workingDirectory + File.separator + QUEUE_STORE_DIRECTORY);
    }


    public static File getFirstQueueFileForTesting(String queueName, String workingDirectory)
    {
        return new File(getQueuesDirectory(workingDirectory), queueName + QUEUE_STORE_1_SUFFIX);
    }

    @Override
    protected void addFirst(Serializable item) throws InterruptedException
    {
        switchWriteFileIfFull();
        byte[] serialiazedObject = SerializationUtils.serialize(item);
        readFile.addFirst(serialiazedObject);
    }

    @Override
    protected void add(Serializable item)
    {
        switchWriteFileIfFull();
        byte[] serialiazedObject = SerializationUtils.serialize(item);
        writeFile.addLast(serialiazedObject);
    }

    @Override
    protected Serializable removeFirst() throws InterruptedException
    {
        Serializable value = getFirst();
        if (value != null)
        {
            readFile.removeFirst();
        }
        return value;
    }

    @Override
    protected Serializable getFirst() throws InterruptedException
    {
        if (isEmpty())
        {
            return null;
        }
        Lock lock = filesLock.readLock();
        lock.lock();
        byte[] bytes;
        try
        {
            if (readFile.isEmpty())
            {
                readFile.clear();
                switchReadFile();
            }
            bytes = readFile.getFirst();
        }
        finally
        {
            lock.unlock();
        }
        return deserialize(bytes);
    }

    @Override
    public int size()
    {
        Lock lock = filesLock.readLock();
        lock.lock();
        try
        {
            return randomAccessFileQueueStore1.getSize() + randomAccessFileQueueStore2.getSize();
        }
        finally
        {
            lock.unlock();
        }
    }

    @Override
    protected boolean isEmpty()
    {
        Lock lock = filesLock.readLock();
        lock.lock();
        try
        {
            return randomAccessFileQueueStore1.isEmpty() && randomAccessFileQueueStore2.isEmpty();
        }
        finally
        {
            lock.unlock();
        }
    }

    @Override
    public synchronized void doClear()
    {
        Lock lock = filesLock.readLock();
        lock.lock();
        try
        {
            randomAccessFileQueueStore1.clear();
            randomAccessFileQueueStore2.clear();
        }
        finally
        {
            lock.unlock();
        }
    }

    @Override
    protected boolean doAddAll(Collection<? extends Serializable> items)
    {
        Lock lock = filesLock.readLock();
        lock.lock();
        try
        {
            for (Serializable item : items)
            {
                add(item);
            }
        }
        finally
        {
            lock.unlock();
        }
        return true;
    }

    public Collection<Serializable> allElements()
    {
        List<Serializable> elements = new LinkedList<Serializable>();
        elements.addAll(deserializeValues(randomAccessFileQueueStore1.allElements()));
        elements.addAll(deserializeValues(randomAccessFileQueueStore2.allElements()));
        return elements;
    }

    private Collection<Serializable> deserializeValues(Collection<byte[]> valuesAsBytes)
    {
        List<Serializable> values = new ArrayList<Serializable>(valuesAsBytes.size());
        for (byte[] valueAsByte : valuesAsBytes)
        {
            try
            {
                values.add(deserialize(valueAsByte));
            }
            catch (Exception e)
            {
                logger.warn("Failure trying to deserialize value " + e.getMessage());
                if (logger.isDebugEnabled())
                {
                    logger.debug(e);
                }
            }
        }
        return values;
    }

    private Serializable deserialize(byte[] valuesAsBytes)
    {
        return (Serializable) SerializationUtils.deserialize(valuesAsBytes, muleContext);
    }

    public void remove(Serializable value)
    {
        RawDataSelector rawDataSelector = createDataSelector(value);
        if (!randomAccessFileQueueStore1.remove(rawDataSelector))
        {
            randomAccessFileQueueStore2.remove(rawDataSelector);
        }
    }

    private RawDataSelector createDataSelector(final Serializable value)
    {
        return new RawDataSelector()
        {
            @Override
            public boolean isSelectedData(byte[] data)
            {
                return deserialize(data).equals(value);
            }
        };
    }

    @Override
    public boolean contains(Serializable value)
    {
        Lock lock = filesLock.readLock();
        lock.lock();
        try
        {
            final RawDataSelector dataSelector = createDataSelector(value);
            if (!randomAccessFileQueueStore1.contains(dataSelector))
            {
                return randomAccessFileQueueStore2.contains(dataSelector);
            }
        }
        finally
        {
            lock.unlock();
        }
        return true;
    }

    @Override
    public void close()
    {
        Lock lock = filesLock.readLock();
        lock.lock();
        try
        {
            randomAccessFileQueueStore1.close();
            randomAccessFileQueueStore2.close();
            queueControlDataFile.close();
        }
        finally
        {
            lock.unlock();
        }
    }

    private void switchReadFile()
    {
        if (logger.isDebugEnabled())
        {
            logger.debug("switching read file. Random 1 size: " + randomAccessFileQueueStore1.getSize() + " , Random 2 size: " + randomAccessFileQueueStore2.getSize());
        }
        readFile = nextReadFile();
        queueControlDataFile.writeControlData(writeFile.getFile(), readFile.getFile());
    }

    private void switchWriteFileIfFull()
    {
        if (writeFile.getLength() >= MAXIMUM_QUEUE_FILE_SIZE_IN_BYTES)
        {
            Lock lock = filesLock.writeLock();
            lock.lock();
            try
            {
                if (writeFile.getLength() >= MAXIMUM_QUEUE_FILE_SIZE_IN_BYTES)
                {
                    if (randomAccessFileQueueStore1.getLength() >= MAXIMUM_QUEUE_FILE_SIZE_IN_BYTES && randomAccessFileQueueStore2.getLength() >= MAXIMUM_QUEUE_FILE_SIZE_IN_BYTES)
                    {
                        return;
                    }
                    if (logger.isDebugEnabled())
                    {
                        logger.debug("switching write file. Random 1 size: " + randomAccessFileQueueStore1.getLength() + " , Random 2 size: " + randomAccessFileQueueStore2.getLength());
                    }
                    writeFile = (writeFile == randomAccessFileQueueStore1 ? randomAccessFileQueueStore2 : randomAccessFileQueueStore1);
                    queueControlDataFile.writeControlData(writeFile.getFile(), readFile.getFile());
                }
            }
            finally
            {
                lock.unlock();
            }
        }
    }

    private RandomAccessFileQueueStore nextReadFile()
    {
        return readFile == randomAccessFileQueueStore1 ? randomAccessFileQueueStore2 : randomAccessFileQueueStore1;
    }

    @Override
    public void dispose()
    {
        doClear();
        close();
    }
}<|MERGE_RESOLUTION|>--- conflicted
+++ resolved
@@ -60,13 +60,6 @@
         {
             Preconditions.checkState(queuesDirectory.mkdirs(), "Could not create queue store directory " + queuesDirectory.getAbsolutePath());
         }
-<<<<<<< HEAD
-        randomAccessFileQueueStore1 = new RandomAccessFileQueueStore(queuesDirectory, queueName + QUEUE_STORE_1_SUFFIX);
-        randomAccessFileQueueStore2 = new RandomAccessFileQueueStore(queuesDirectory, queueName + QUEUE_STORE_2_SUFFIX);
-        writeFile = randomAccessFileQueueStore1;
-        readFile = randomAccessFileQueueStore1;
-        filesLock = new ReentrantReadWriteLock();
-=======
         randomAccessFileQueueStore1 = new RandomAccessFileQueueStore(new QueueFileProvider(queuesDirectory, queueName + QUEUE_STORE_1_SUFFIX));
         randomAccessFileQueueStore2 = new RandomAccessFileQueueStore(new QueueFileProvider(queuesDirectory, queueName + QUEUE_STORE_2_SUFFIX));
         queueControlDataFile = new QueueControlDataFile(new QueueFileProvider(queuesDirectory, queueName + QUEUE_DATA_CONTROL_SUFFIX), randomAccessFileQueueStore1.getFile(), randomAccessFileQueueStore2.getFile());
@@ -74,20 +67,16 @@
         readFile = queueControlDataFile.getCurrentReadFile().getAbsolutePath().equals(randomAccessFileQueueStore1.getFile().getAbsolutePath()) ? randomAccessFileQueueStore1 : randomAccessFileQueueStore2;
         filesLock = new ReentrantReadWriteLock();
 
->>>>>>> ff436c25
         if (logger.isDebugEnabled())
         {
             logger.debug(String.format("Queue %s has %s messages", queueName, getSize()));
         }
-<<<<<<< HEAD
-=======
     }
 
     //only for testing.
     QueueControlDataFile getQueueControlDataFile()
     {
         return queueControlDataFile;
->>>>>>> ff436c25
     }
 
     private static File getQueuesDirectory(String workingDirectory)
