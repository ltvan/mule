/*
 * Copyright (c) MuleSoft, Inc.  All rights reserved.  http://www.mulesoft.com
 * The software in this package is published under the terms of the CPAL v1.0
 * license, a copy of which has been included with this distribution in the
 * LICENSE.txt file.
 */
package org.mule.module.client;

import org.mule.DefaultMuleEvent;
import org.mule.DefaultMuleMessage;
import org.mule.MessageExchangePattern;
import org.mule.VoidMuleEvent;
import org.mule.api.FutureMessageResult;
import org.mule.api.MuleContext;
import org.mule.api.MuleEvent;
import org.mule.api.MuleException;
import org.mule.api.MuleMessage;
import org.mule.api.config.ConfigurationBuilder;
import org.mule.api.config.ConfigurationException;
import org.mule.api.config.MuleConfiguration;
import org.mule.api.config.MuleProperties;
import org.mule.api.context.MuleContextBuilder;
import org.mule.api.endpoint.EndpointBuilder;
import org.mule.api.endpoint.EndpointURI;
import org.mule.api.endpoint.InboundEndpoint;
import org.mule.api.endpoint.OutboundEndpoint;
import org.mule.api.lifecycle.Disposable;
import org.mule.api.lifecycle.InitialisationException;
import org.mule.api.registry.RegistrationException;
import org.mule.api.transport.ReceiveException;
import org.mule.client.DefaultLocalMuleClient;
import org.mule.config.DefaultMuleConfiguration;
<<<<<<< HEAD
import org.mule.config.i18n.CoreMessages;
import org.mule.module.springconfig.SpringXmlConfigurationBuilder;
=======
import org.mule.config.spring.SpringXmlConfigurationBuilder;
>>>>>>> be909a94
import org.mule.context.DefaultMuleContextBuilder;
import org.mule.context.DefaultMuleContextFactory;
import org.mule.security.MuleCredentials;
import org.mule.transformer.TransformerUtils;
import org.mule.transport.NullPayload;

import java.util.HashMap;
import java.util.List;
import java.util.Map;
import java.util.concurrent.Callable;
import java.util.concurrent.ConcurrentHashMap;
import java.util.concurrent.ConcurrentMap;

import org.apache.commons.logging.Log;
import org.apache.commons.logging.LogFactory;

/**
 * <code>MuleClient</code> is a simple interface for Mule clients to send and
 * receive events from a Mule Server. In most Mule applications events are triggered
 * by some external occurrence such as a message being received on a queue or a file
 * being copied to a directory. The Mule client allows the user to send and receive
 * events programmatically through its API.
 * <p>
 * The client defines a {@link EndpointURI} which is used to determine how a message is
 * sent of received. The url defines the protocol, the endpointUri destination of the
 * message and optionally the endpoint to use when dispatching the event. For
 * example:
 * <p>
 * <code>vm://my.object</code> dispatches to a <code>my.object</code> destination
 * using the VM endpoint. There needs to be a global VM endpoint registered for the
 * message to be sent.
 * <p>
 * <code>jms://jmsProvider/orders.topic</code> dispatches a JMS message via the
 * globally registered jmsProvider over a topic destination called
 * <code>orders.topic</code>.
 * <p>
 * <code>jms://orders.topic</code> is equivalent to the above except that the
 * endpoint is determined by the protocol, so the first JMS endpoint is used.
 * <p>
 * Note that there must be a configured MuleManager for this client to work. It will
 * use the one available using <code>muleContext</code>
 *
 * @see org.mule.endpoint.MuleEndpointURI
 */
public class MuleClient implements Disposable
{
    /**
     * logger used by this class
     */
    protected static final Log logger = LogFactory.getLog(MuleClient.class);

    /**
     * The local MuleContext instance.
     */
    private MuleContext muleContext;

    private MuleCredentials user;

    private DefaultMuleContextFactory muleContextFactory = new DefaultMuleContextFactory();

    private ConcurrentMap<String, InboundEndpoint> inboundEndpointCache = new ConcurrentHashMap<String, InboundEndpoint>();
    private ConcurrentMap<String, OutboundEndpoint> outboundEndpointCache = new ConcurrentHashMap<String, OutboundEndpoint>();

    /**
     * Creates a Mule client that will use the default serverEndpoint when connecting to a remote
     * server instance.
     *
     * @throws MuleException
     */
    protected MuleClient() throws MuleException
    {
        this(true);
    }

    public MuleClient(boolean startContext) throws MuleException
    {
        init(startContext);
    }

    public MuleClient(MuleContext context) throws MuleException
    {
        this.muleContext = context;
        init(false);
    }

    /**
     * Configures a Mule client instance using the the default
     * {@link SpringXmlConfigurationBuilder} to parse <code>configResources</code>.
     *
     * @param configResources a config resource location to configure this client
     *            with
     * @throws ConfigurationException if there is a {@link MuleContext} instance already
     *             running in this JVM or if the builder fails to configure the
     *             Manager
     */
    public MuleClient(String configResources) throws MuleException
    {
        this(configResources, new SpringXmlConfigurationBuilder(configResources, null));
    }

    /**
     * Configures a new Mule client and either uses an existing Manager running in
     * this JVM or creates a new empty {@link MuleContext}
     *
     * @param user the username to use when connecting to a remote server instance
     * @param password the password for the user
     * @throws MuleException
     */
    public MuleClient(String user, String password) throws MuleException
    {
        init(/* startManager */true);
        this.user = new MuleCredentials(user, password.toCharArray());
    }

    /**
     * Configures a Mule client instance
     *
     * @param configResources a config resource location to configure this client
     *            with
     * @param builder the configuration builder to use
     * @throws ConfigurationException is there is a {@link MuleContext} instance already
     *             running in this JVM or if the builder fails to configure the
     *             Manager
     * @throws InitialisationException
     */
    public MuleClient(String configResources, ConfigurationBuilder builder)
        throws ConfigurationException, InitialisationException
    {
        if (builder == null)
        {
            logger.info("Builder passed in was null, using default builder: "
                        + SpringXmlConfigurationBuilder.class.getName());
            builder = new SpringXmlConfigurationBuilder(configResources, null);
        }
        logger.info("Initializing Mule...");
        muleContext = muleContextFactory.createMuleContext(builder);
    }

    /**
     * Configures a Mule client instance
     *
     * @param configResources a config resource location to configure this client
     *            with
     * @param builder the configuration builder to use
     * @param user the username to use when connecting to a remote server instance
     * @param password the password for the user
     * @throws ConfigurationException is there is a {@link MuleContext} instance already
     *             running in this JVM or if the builder fails to configure the
     *             Manager
     * @throws InitialisationException
     */
    public MuleClient(String configResources, ConfigurationBuilder builder, String user, String password)
        throws ConfigurationException, InitialisationException
    {
        this(configResources, builder);
        this.user = new MuleCredentials(user, password.toCharArray());
    }

    /**
     * Initialises a default {@link MuleContext} for use by the client.
     *
     * @param startManager start the Mule context if it has not yet been initialised
     * @throws MuleException
     */
    private void init(boolean startManager) throws MuleException
    {
        if (muleContext == null)
        {
            logger.info("No existing ManagementContext found, creating a new Mule instance");

            MuleContextBuilder contextBuilder = new DefaultMuleContextBuilder();
            DefaultMuleConfiguration config = new DefaultMuleConfiguration();
            config.setClientMode(true);
            contextBuilder.setMuleConfiguration(config);
            muleContext = muleContextFactory.createMuleContext(contextBuilder);
        }
        else
        {
            logger.info("Using existing MuleContext: " + muleContext);
        }

        if (!muleContext.isStarted() && startManager == true)
        {
            logger.info("Starting Mule...");
            muleContext.start();
        }
    }

    /**
     * Dispatches an event asynchronously to a endpointUri via a Mule server. The URL
     * determines where to dispatch the event to.
     *
     * @param url the Mule URL used to determine the destination and transport of the
     *            message
     * @param payload the object that is the payload of the event
     * @param messageProperties any properties to be associated with the payload. In
     *            the case of JMS you could set the JMSReplyTo property in these
     *            properties.
     * @throws org.mule.api.MuleException
     */
    public void dispatch(String url, Object payload, Map<String, Object> messageProperties) throws MuleException
    {
        dispatch(url, new DefaultMuleMessage(payload, messageProperties, muleContext));
    }

    /**
     * Dispatches an event asynchronously to a endpointUri via a Mule server. The URL
     * determines where to dispatch the event to.
     *
     * @param url the Mule URL used to determine the destination and transport of the
     *            message
     * @param message the message to send
     * @throws org.mule.api.MuleException
     */
    public void dispatch(String url, MuleMessage message) throws MuleException
    {
        OutboundEndpoint endpoint = getOutboundEndpoint(url, MessageExchangePattern.ONE_WAY, null);
        MuleEvent event = getEvent(message, MessageExchangePattern.ONE_WAY);
        endpoint.process(event);
    }

    /**
     * Sends an event request to a URL, making the result of the event trigger
     * available as a Future result that can be accessed later by client code.
     *
     * @param url the url to make a request on
     * @param payload the object that is the payload of the event
     * @param messageProperties any properties to be associated with the payload. as
     *            null
     * @return the result message if any of the invocation
     * @throws org.mule.api.MuleException if the dispatch fails or the components or
     *             transfromers cannot be found
     */
    public FutureMessageResult sendAsync(String url, Object payload, Map<String, Object> messageProperties)
        throws MuleException
    {
        return sendAsync(url, payload, messageProperties, 0);
    }

    /**
     * Sends an event request to a URL, making the result of the event trigger
     * available as a Future result that can be accessed later by client code.
     *
     * @param url the URL to make a request on
     * @param message the message to send
     * @return the result message if any of the invocation
     * @throws org.mule.api.MuleException if the dispatch fails or the components or
     *             transfromers cannot be found
     */
    public FutureMessageResult sendAsync(final String url, final MuleMessage message) throws MuleException
    {
        return sendAsync(url, message, MuleEvent.TIMEOUT_NOT_SET_VALUE);
    }

    /**
     * Sends an event request to a URL, making the result of the event trigger
     * available as a Future result that can be accessed later by client code.
     *
     * @param url the url to make a request on
     * @param payload the object that is the payload of the event
     * @param messageProperties any properties to be associated with the payload. as
     *            null
     * @param timeout how long to block in milliseconds waiting for a result
     * @return the result message if any of the invocation
     * @throws org.mule.api.MuleException if the dispatch fails or the components or
     *             transfromers cannot be found
     */
    public FutureMessageResult sendAsync(final String url,
                                         final Object payload,
                                         final Map<String, Object> messageProperties,
                                         final int timeout) throws MuleException
    {
        return sendAsync(url, new DefaultMuleMessage(payload, messageProperties, muleContext), timeout);
    }

    /**
     * Sends an event request to a URL, making the result of the event trigger
     * available as a Future result that can be accessed later by client code.
     *
     * @param url the url to make a request on
     * @param message the message to send
     * @param timeout how long to block in milliseconds waiting for a result
     * @return the result message if any of the invocation
     * @throws org.mule.api.MuleException if the dispatch fails or the components or
     *             transfromers cannot be found
     */
    public FutureMessageResult sendAsync(final String url, final MuleMessage message, final int timeout)
        throws MuleException
    {
        Callable<Object> call = new Callable<Object>()
        {
            @Override
            public Object call() throws Exception
            {
                return send(url, message, timeout);
            }
        };

        FutureMessageResult result = new FutureMessageResult(call, muleContext);

        if (muleContext.getWorkManager() != null)
        {
            result.setExecutor(muleContext.getWorkManager());
        }

        result.execute();
        return result;
    }

    /**
     * Sends an event synchronously to a endpointUri via a Mule server and a
     * resulting message is returned.
     *
     * @param url the Mule URL used to determine the destination and transport of the
     *            message
     * @param payload the object that is the payload of the event
     * @param messageProperties any properties to be associated with the payload. In
     *            the case of Jms you could set the JMSReplyTo property in these
     *            properties.
     * @return A return message, this could be <code>null</code> if the the components invoked
     *         explicitly sets a return as <code>null</code>.
     * @throws org.mule.api.MuleException
     */
    public MuleMessage send(String url, Object payload, Map<String, Object> messageProperties) throws MuleException
    {
        return send(url, payload, messageProperties, MuleEvent.TIMEOUT_NOT_SET_VALUE);
    }

    /**
     * Sends an event synchronously to a endpointUri via a Mule server and a
     * resulting message is returned.
     *
     * @param url the Mule URL used to determine the destination and transport of the
     *            message
     * @param message the Message for the event
     * @return A return message, this could be <code>null</code> if the the components invoked
     *         explicitly sets a return as <code>null</code>.
     * @throws org.mule.api.MuleException
     */
    public MuleMessage send(String url, MuleMessage message) throws MuleException
    {
        return send(url, message, MuleEvent.TIMEOUT_NOT_SET_VALUE);
    }

    /**
     * Sends an event synchronously to a endpointUri via a mule server and a
     * resulting message is returned.
     *
     * @param url the Mule URL used to determine the destination and transport of the
     *            message
     * @param payload the object that is the payload of the event
     * @param messageProperties any properties to be associated with the payload. In
     *            the case of Jms you could set the JMSReplyTo property in these
     *            properties.
     * @param timeout The time in milliseconds the the call should block waiting for
     *            a response
     * @return A return message, this could be <code>null</code> if the the components invoked
     *         explicitly sets a return as <code>null</code>.
     * @throws org.mule.api.MuleException
     */
    public MuleMessage send(String url, Object payload, Map<String, Object> messageProperties, int timeout)
        throws MuleException
    {
        if (messageProperties == null)
        {
            messageProperties = new HashMap<String, Object>();
        }
        if (messageProperties.get(MuleProperties.MULE_REMOTE_SYNC_PROPERTY) == null)
        {
            // clone the map in case a call used an unmodifiable version
            messageProperties = new HashMap<String, Object>(messageProperties);
            messageProperties.put(MuleProperties.MULE_REMOTE_SYNC_PROPERTY, "true");
        }
        MuleMessage message = new DefaultMuleMessage(payload, messageProperties, muleContext);
        return send(url, message, timeout);
    }

    /**
     * Sends an event synchronously to a endpointUri via a mule server and a
     * resulting message is returned.
     *
     * @param url the Mule URL used to determine the destination and transport of the
     *            message
     * @param message The message to send
     * @param timeout The time in milliseconds the the call should block waiting for
     *            a response
     * @return A return message, this could be <code>null</code> if the the components invoked
     *         explicitly sets a return as <code>null</code>.
     * @throws org.mule.api.MuleException
     */
    public MuleMessage send(String url, MuleMessage message, int timeout) throws MuleException
    {
        OutboundEndpoint endpoint =
            getOutboundEndpoint(url, MessageExchangePattern.REQUEST_RESPONSE, timeout);

        MuleEvent event = getEvent(message, MessageExchangePattern.REQUEST_RESPONSE);

        MuleEvent response = endpoint.process(event);
        if (response != null && !VoidMuleEvent.getInstance().equals(response))
        {
            return response.getMessage();
        }
        else
        {
            return new DefaultMuleMessage(NullPayload.getInstance(), muleContext);
        }
    }

    /**
     * Will receive an event from an endpointUri determined by the URL.
     *
     * @param url the Mule URL used to determine the destination and transport of the
     *            message
     * @param timeout how long to block waiting to receive the event, if set to 0 the
     *            receive will not wait at all and if set to -1 the receive will wait
     *            forever
     * @return the message received or <code>null</code> if no message was received
     * @throws org.mule.api.MuleException
     */
    public MuleMessage request(String url, long timeout) throws MuleException
    {
        InboundEndpoint endpoint = getInboundEndpoint(url);
        try
        {
            return endpoint.request(timeout);
        }
        catch (Exception e)
        {
            throw new ReceiveException(endpoint, timeout, e);
        }
    }

    /**
     * Will receive an event from an endpointUri determined by the URL
     *
     * @param url the Mule URL used to determine the destination and transport of the
     *            message
     * @param transformers A comma separated list of transformers used to apply to
     *            the result message
     * @param timeout how long to block waiting to receive the event, if set to 0 the
     *            receive will not wait at all and if set to -1 the receive will wait
     *            forever
     * @return the message received or <code>null</code> if no message was received
     * @throws org.mule.api.MuleException
     */
    public MuleMessage request(String url, String transformers, long timeout) throws MuleException
    {
        return request(url, TransformerUtils.getTransformers(transformers, muleContext), timeout);
    }

    /**
     * Will receive an event from an endpointUri determined by the URL
     *
     * @param url the Mule URL used to determine the destination and transport of the
     *            message
     * @param transformers Transformers used to modify the result message
     * @param timeout how long to block waiting to receive the event, if set to 0 the
     *            receive will not wait at all and if set to -1 the receive will wait
     *            forever
     * @return the message received or <code>null</code> if no message was received
     * @throws org.mule.api.MuleException
     */
    public MuleMessage request(String url, List<?> transformers, long timeout) throws MuleException
    {
        return request(url, timeout);
    }

    protected MuleEvent getEvent(MuleMessage message, MessageExchangePattern exchangePattern)
        throws MuleException
    {
        if (user != null)
        {
            message.setOutboundProperty(MuleProperties.MULE_USER_PROPERTY,
                MuleCredentials.createHeader(user.getUsername(), user.getPassword()));
        }
        return new DefaultMuleEvent(message, exchangePattern,
            new DefaultLocalMuleClient.MuleClientFlowConstruct(muleContext));
    }

    protected InboundEndpoint getInboundEndpoint(String uri) throws MuleException
    {
        // There was a potential leak here between get() and putIfAbsent(). This
        // would cause the endpoint that was created to be used rather an endpoint
        // with the same key that has been created and put in the cache by another
        // thread. To avoid this we test for the result of putIfAbsent result and if
        // it is non-null then an endpoint was created and added concurrently and we
        // return this instance instead.
        InboundEndpoint endpoint = inboundEndpointCache.get(uri);
        if (endpoint == null)
        {
            endpoint = muleContext.getEndpointFactory().getInboundEndpoint(uri);
            InboundEndpoint concurrentlyAddedEndpoint = inboundEndpointCache.putIfAbsent(uri, endpoint);
            if (concurrentlyAddedEndpoint != null)
            {
                return concurrentlyAddedEndpoint;
            }
        }
        return endpoint;
    }

    protected OutboundEndpoint getOutboundEndpoint(String uri, MessageExchangePattern exchangePattern,
        Integer responseTimeout) throws MuleException
    {
        // There was a potential leak here between get() and putIfAbsent(). This
        // would cause the endpoint that was created to be used rather an endpoint
        // with the same key that has been created and put in the cache by another
        // thread. To avoid this we test for the result of putIfAbsent result and if
        // it is non-null then an endpoint was created and added concurrently and we
        // return this instance instead.
        String key = String.format("%1s:%2s:%3s", uri, exchangePattern, responseTimeout);
        OutboundEndpoint endpoint = outboundEndpointCache.get(key);
        if (endpoint == null)
        {
            EndpointBuilder endpointBuilder =
                muleContext.getEndpointFactory().getEndpointBuilder(uri);
            endpointBuilder.setExchangePattern(exchangePattern);
            if (responseTimeout != null && responseTimeout > 0)
            {
                endpointBuilder.setResponseTimeout(responseTimeout.intValue());
            }
            endpoint = muleContext.getEndpointFactory().getOutboundEndpoint(endpointBuilder);
            OutboundEndpoint concurrentlyAddedEndpoint =
                outboundEndpointCache.putIfAbsent(key, endpoint);
            if (concurrentlyAddedEndpoint != null)
            {
                return concurrentlyAddedEndpoint;
            }
        }
        return endpoint;
    }

    /**
     * Sends an event synchronously to a endpointUri via a Mule server without
     * waiting for the result.
     *
     * @param url the Mule URL used to determine the destination and transport of the
     *            message
     * @param payload the object that is the payload of the event
     * @param messageProperties any properties to be associated with the payload. In
     *            the case of Jms you could set the JMSReplyTo property in these
     *            properties.
     * @throws org.mule.api.MuleException
     */
    public void sendNoReceive(String url, Object payload, Map<String, Object> messageProperties) throws MuleException
    {
        if (messageProperties == null)
        {
            messageProperties = new HashMap<String, Object>();
        }
        messageProperties.put(MuleProperties.MULE_REMOTE_SYNC_PROPERTY, "false");
        MuleMessage message = new DefaultMuleMessage(payload, messageProperties, muleContext);

        OutboundEndpoint endpoint =
            getOutboundEndpoint(url, MessageExchangePattern.REQUEST_RESPONSE, null);
        MuleEvent event = getEvent(message, MessageExchangePattern.REQUEST_RESPONSE);
        endpoint.process(event);
    }

    /**
     * The overriding method may want to return a custom {@link MuleContext} here
     *
     * @return the MuleContext to use
     */
    public MuleContext getMuleContext()
    {
        return muleContext;
    }

    /**
     * Will dispose the MuleManager instance <b>if</b> a new instance was created for this
     * client. Otherwise this method only cleans up resources no longer needed
     */
    @Override
    public void dispose()
    {
        // Dispose the muleContext only if the muleContext was created for this
        // client
        if (muleContext.getConfiguration().isClientMode())
        {
            logger.info("Stopping Mule...");
            muleContext.dispose();
        }
    }

    public void setProperty(String key, Object value)
    {
        try
        {
            muleContext.getRegistry().registerObject(key, value);
        }
        catch (RegistrationException e)
        {
            logger.error(e);
        }
    }

    public Object getProperty(String key)
    {
        return muleContext.getRegistry().lookupObject(key);
    }

    public MuleConfiguration getConfiguration()
    {
        return muleContext.getConfiguration();
    }
}<|MERGE_RESOLUTION|>--- conflicted
+++ resolved
@@ -30,12 +30,7 @@
 import org.mule.api.transport.ReceiveException;
 import org.mule.client.DefaultLocalMuleClient;
 import org.mule.config.DefaultMuleConfiguration;
-<<<<<<< HEAD
-import org.mule.config.i18n.CoreMessages;
-import org.mule.module.springconfig.SpringXmlConfigurationBuilder;
-=======
 import org.mule.config.spring.SpringXmlConfigurationBuilder;
->>>>>>> be909a94
 import org.mule.context.DefaultMuleContextBuilder;
 import org.mule.context.DefaultMuleContextFactory;
 import org.mule.security.MuleCredentials;
@@ -133,7 +128,7 @@
      */
     public MuleClient(String configResources) throws MuleException
     {
-        this(configResources, new SpringXmlConfigurationBuilder(configResources, null));
+        this(configResources, new SpringXmlConfigurationBuilder(configResources));
     }
 
     /**
@@ -168,7 +163,7 @@
         {
             logger.info("Builder passed in was null, using default builder: "
                         + SpringXmlConfigurationBuilder.class.getName());
-            builder = new SpringXmlConfigurationBuilder(configResources, null);
+            builder = new SpringXmlConfigurationBuilder(configResources);
         }
         logger.info("Initializing Mule...");
         muleContext = muleContextFactory.createMuleContext(builder);
