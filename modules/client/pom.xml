--- conflicted
+++ resolved
@@ -38,19 +38,14 @@
             <scope>test</scope>
         </dependency>
         <dependency>
-<<<<<<< HEAD
             <groupId>org.mule.tests</groupId>
             <artifactId>mule-tests-unit</artifactId>
-=======
+            <version>${project.version}</version>
+        </dependency>
+        <dependency>
             <groupId>org.hamcrest</groupId>
             <artifactId>hamcrest-library</artifactId>
             <scope>test</scope>
         </dependency>
-        <dependency>
-            <groupId>org.mule</groupId>
-            <artifactId>mule-core</artifactId>
->>>>>>> ff436c25
-            <version>${project.version}</version>
-        </dependency>
     </dependencies>
 </project>