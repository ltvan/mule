<?xml version="1.0" encoding="UTF-8"?>
<mule xmlns="http://www.mulesoft.org/schema/mule/core"
       xmlns:xsi="http://www.w3.org/2001/XMLSchema-instance"
       xmlns:spring="http://www.springframework.org/schema/beans"
       xsi:schemaLocation="
       http://www.springframework.org/schema/beans http://www.springframework.org/schema/beans/spring-beans-current.xsd
       http://www.mulesoft.org/schema/mule/core http://www.mulesoft.org/schema/mule/core/current/mule.xsd">

<<<<<<< HEAD
    <bean name="_muleTransformerAnnotationProcessor" class="org.mule.config.spring.processors.TransformerAnnotatedBeanProcessor"/>
=======

    <model name="_muleSystemModel"/>

    <spring:beans default-init-method="initialise">
        <!-- Marker for MULE-4813-->

        <spring:bean name="_muleAnnotationsProcessor" class="org.mule.config.spring.processors.DecoratingFlowAnnotationsBeanProcessor"/>

        <spring:bean name="_muleTransformerAnnotationProcessor" class="org.mule.config.spring.processors.TransformerAnnotatedBeanProcessor"/>
>>>>>>> 069f3b37

        <spring:bean name="_muleSecurityManager" class="org.mule.security.MuleSecurityManager"/>

        <spring:bean name="_muleMessageProcessingManager" class="org.mule.execution.MuleMessageProcessingManager"/>

        <spring:bean name="_muleEndpointFactory" class="org.mule.endpoint.DefaultEndpointFactory"/>

        <spring:bean name="_muleStreamCloserService" class="org.mule.util.DefaultStreamCloserService"/>

        <spring:bean name="_defaultThreadingProfile" class="org.mule.config.ChainedThreadingProfile"/>

        <spring:bean name="_converterResolver" class="org.mule.DynamicDataTypeConversionResolver">
            <spring:constructor-arg ref="_muleContext"/>
        </spring:bean>

        <spring:bean name="_defaultRetryPolicyTemplate" class="org.mule.retry.policies.NoRetryPolicyTemplate"/>

        <spring:bean name="_muleLockFactory" class="org.mule.util.lock.MuleLockFactory"/>

        <spring:bean name="_muleLockProvider" class="org.mule.util.lock.SingleServerLockProvider"/>

        <spring:bean name="_muleProcessingTimeWatcher" class="org.mule.management.stats.DefaultProcessingTimeWatcher"/>

        <spring:bean name="_muleConnectorMessageProcessorLocator" class="org.mule.connector.MuleConnectorOperationLocator"/>

    </spring:beans>

    <!-- Default Transformers are now loaded from META-INF/services/org/mule/config/registry-bootstrap.properties so that
    the transformers will be available even when using the TransientRegistry only -->

</mule><|MERGE_RESOLUTION|>--- conflicted
+++ resolved
@@ -6,19 +6,11 @@
        http://www.springframework.org/schema/beans http://www.springframework.org/schema/beans/spring-beans-current.xsd
        http://www.mulesoft.org/schema/mule/core http://www.mulesoft.org/schema/mule/core/current/mule.xsd">
 
-<<<<<<< HEAD
-    <bean name="_muleTransformerAnnotationProcessor" class="org.mule.config.spring.processors.TransformerAnnotatedBeanProcessor"/>
-=======
-
-    <model name="_muleSystemModel"/>
 
     <spring:beans default-init-method="initialise">
         <!-- Marker for MULE-4813-->
 
-        <spring:bean name="_muleAnnotationsProcessor" class="org.mule.config.spring.processors.DecoratingFlowAnnotationsBeanProcessor"/>
-
         <spring:bean name="_muleTransformerAnnotationProcessor" class="org.mule.config.spring.processors.TransformerAnnotatedBeanProcessor"/>
->>>>>>> 069f3b37
 
         <spring:bean name="_muleSecurityManager" class="org.mule.security.MuleSecurityManager"/>
 
