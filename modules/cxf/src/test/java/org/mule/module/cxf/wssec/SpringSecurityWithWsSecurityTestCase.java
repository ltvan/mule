/*
 * Copyright (c) MuleSoft, Inc.  All rights reserved.  http://www.mulesoft.com
 * The software in this package is published under the terms of the CPAL v1.0
 * license, a copy of which has been included with this distribution in the
 * LICENSE.txt file.
 */
package org.mule.module.cxf.wssec;

import static org.junit.Assert.assertEquals;
import static org.junit.Assert.assertNotNull;
<<<<<<< HEAD

import org.mule.api.security.SecurityContext;

=======
import org.mule.api.security.SecurityContext;

import java.util.Arrays;
import java.util.Collection;

>>>>>>> b6f34168
import org.junit.Ignore;
import org.junit.runners.Parameterized.Parameters;

@Ignore("MULE-6926: flaky test")
public class SpringSecurityWithWsSecurityTestCase extends UsernameTokenTestCase
{

    @Override
    protected String[] getConfigFiles()
    {
<<<<<<< HEAD
        return new String[] {
                "org/mule/module/cxf/wssec/cxf-secure-service-security-manager-ws-security-flow.xml",
                "org/mule/module/cxf/wssec/spring-security-ws-security-conf.xml"
        };
=======
        return Arrays.asList(new Object[][]{
            {ConfigVariant.SERVICE, "org/mule/module/cxf/wssec/cxf-secure-service-security-manager-ws-security-service.xml, org/mule/module/cxf/wssec/spring-security-ws-security-conf.xml"},
            {ConfigVariant.FLOW, "org/mule/module/cxf/wssec/cxf-secure-service-security-manager-ws-security-flow.xml, org/mule/module/cxf/wssec/spring-security-ws-security-conf.xml"},
            {ConfigVariant.FLOW, "org/mule/module/cxf/wssec/cxf-secure-service-security-manager-ws-security-flow-httpn.xml, org/mule/module/cxf/wssec/spring-security-ws-security-conf.xml"}
        });
>>>>>>> b6f34168
    }

    @Override
    @Ignore("MULE-6926: flaky test")
    public void testUsernameToken() throws Exception
    {
        super.testUsernameToken();
        GreeterWithLatch greeter = getGreeter();
        SecurityContext sc = greeter.getSecurityContext();
        assertNotNull(sc);
        assertNotNull(sc.getAuthentication());
        assertEquals(null, sc.getAuthentication().getCredentials());
        assertNotNull(sc.getAuthentication().getPrincipal());
    }
}<|MERGE_RESOLUTION|>--- conflicted
+++ resolved
@@ -8,40 +8,38 @@
 
 import static org.junit.Assert.assertEquals;
 import static org.junit.Assert.assertNotNull;
-<<<<<<< HEAD
 
-import org.mule.api.security.SecurityContext;
-
-=======
 import org.mule.api.security.SecurityContext;
 
 import java.util.Arrays;
 import java.util.Collection;
 
->>>>>>> b6f34168
 import org.junit.Ignore;
+import org.junit.runners.Parameterized;
 import org.junit.runners.Parameterized.Parameters;
 
 @Ignore("MULE-6926: flaky test")
 public class SpringSecurityWithWsSecurityTestCase extends UsernameTokenTestCase
 {
 
+    @Parameterized.Parameter
+    public String[] configFiles;
+    
+    @Parameters
+    public static Collection<Object[]> parameters()
+    {
+        return Arrays.asList(new Object[][]{
+                {new String[] {"org/mule/module/cxf/wssec/cxf-secure-service-security-manager-ws-security-flow.xml", "org/mule/module/cxf/wssec/spring-security-ws-security-conf.xml"}},
+                {new String[] {"org/mule/module/cxf/wssec/cxf-secure-service-security-manager-ws-security-flow-httpn.xml", "org/mule/module/cxf/wssec/spring-security-ws-security-conf.xml"}}
+        });
+    }
+
     @Override
     protected String[] getConfigFiles()
     {
-<<<<<<< HEAD
-        return new String[] {
-                "org/mule/module/cxf/wssec/cxf-secure-service-security-manager-ws-security-flow.xml",
-                "org/mule/module/cxf/wssec/spring-security-ws-security-conf.xml"
-        };
-=======
-        return Arrays.asList(new Object[][]{
-            {ConfigVariant.SERVICE, "org/mule/module/cxf/wssec/cxf-secure-service-security-manager-ws-security-service.xml, org/mule/module/cxf/wssec/spring-security-ws-security-conf.xml"},
-            {ConfigVariant.FLOW, "org/mule/module/cxf/wssec/cxf-secure-service-security-manager-ws-security-flow.xml, org/mule/module/cxf/wssec/spring-security-ws-security-conf.xml"},
-            {ConfigVariant.FLOW, "org/mule/module/cxf/wssec/cxf-secure-service-security-manager-ws-security-flow-httpn.xml, org/mule/module/cxf/wssec/spring-security-ws-security-conf.xml"}
-        });
->>>>>>> b6f34168
+        return configFiles;
     }
+    
 
     @Override
     @Ignore("MULE-6926: flaky test")
