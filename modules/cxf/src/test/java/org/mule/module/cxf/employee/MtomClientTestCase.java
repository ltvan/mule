/*
 * Copyright (c) MuleSoft, Inc.  All rights reserved.  http://www.mulesoft.com
 * The software in this package is published under the terms of the CPAL v1.0
 * license, a copy of which has been included with this distribution in the
 * LICENSE.txt file.
 */
package org.mule.module.cxf.employee;

import static org.junit.Assert.assertTrue;

import org.mule.tck.junit4.FunctionalTestCase;
import org.mule.tck.junit4.rule.DynamicPort;
import org.mule.tck.probe.PollingProber;
import org.mule.tck.probe.Probe;
import org.mule.tck.probe.Prober;

import org.junit.Rule;
import org.junit.Test;

public class MtomClientTestCase extends FunctionalTestCase
{
    @Rule
    public DynamicPort dynamicPort = new DynamicPort("port1");

    @Override
    protected String getConfigFile()
    {
        return "mtom-client-conf-flow.xml";
    }

<<<<<<< HEAD
=======
    @Parameters
    public static Collection<Object[]> parameters()
    {
        return Arrays.asList(new Object[][]{
            {ConfigVariant.SERVICE, "mtom-client-conf-service.xml"},
            {ConfigVariant.FLOW, "mtom-client-conf-flow.xml"},
            {ConfigVariant.FLOW, "mtom-client-conf-flow-httpn.xml"}
        });
    }      

>>>>>>> 11474881
    @Test
    public void testEchoService() throws Exception
    {
        final EmployeeDirectoryImpl svc = (EmployeeDirectoryImpl) getComponent("employeeDirectoryService");

        Prober prober = new PollingProber(6000, 500);
        prober.check(new Probe()
        {
            @Override
            public boolean isSatisfied()
            {
                return (svc.getInvocationCount() == 1);
            }

            @Override
            public String describeFailure()
            {
                return "Expected invocation count was 1 but actual one was " + svc.getInvocationCount();
            }
        });

        // ensure that an attachment was actually sent.
        assertTrue(AttachmentVerifyInterceptor.HasAttachments);
    }

}
<|MERGE_RESOLUTION|>--- conflicted
+++ resolved
@@ -25,22 +25,9 @@
     @Override
     protected String getConfigFile()
     {
-        return "mtom-client-conf-flow.xml";
+        return "mtom-client-conf-flow-httpn.xml";
     }
 
-<<<<<<< HEAD
-=======
-    @Parameters
-    public static Collection<Object[]> parameters()
-    {
-        return Arrays.asList(new Object[][]{
-            {ConfigVariant.SERVICE, "mtom-client-conf-service.xml"},
-            {ConfigVariant.FLOW, "mtom-client-conf-flow.xml"},
-            {ConfigVariant.FLOW, "mtom-client-conf-flow-httpn.xml"}
-        });
-    }      
-
->>>>>>> 11474881
     @Test
     public void testEchoService() throws Exception
     {
