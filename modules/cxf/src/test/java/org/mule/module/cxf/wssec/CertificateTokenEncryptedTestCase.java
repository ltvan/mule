/*
 * Copyright (c) MuleSoft, Inc.  All rights reserved.  http://www.mulesoft.com
 * The software in this package is published under the terms of the CPAL v1.0
 * license, a copy of which has been included with this distribution in the
 * LICENSE.txt file.
 */
package org.mule.module.cxf.wssec;

public class CertificateTokenEncryptedTestCase extends CertificateTokenTestCase
{

    @Override
    protected String[] getConfigFiles()
    {
<<<<<<< HEAD
        return new String[] {
                "org/mule/module/cxf/wssec/cxf-secure-service-flow.xml",
                "org/mule/module/cxf/wssec/certificate-token-encrypted-conf.xml"
        };
    }
=======
        return Arrays.asList(new Object[][]{
            {ConfigVariant.SERVICE, "org/mule/module/cxf/wssec/cxf-secure-service-service.xml, org/mule/module/cxf/wssec/certificate-token-encrypted-conf.xml"},
            {ConfigVariant.FLOW, "org/mule/module/cxf/wssec/cxf-secure-service-flow.xml, org/mule/module/cxf/wssec/certificate-token-encrypted-conf.xml"},
            {ConfigVariant.FLOW, "org/mule/module/cxf/wssec/cxf-secure-service-flow-httpn.xml, org/mule/module/cxf/wssec/certificate-token-conf.xml"}
        });
    }      
>>>>>>> 11474881
}

<|MERGE_RESOLUTION|>--- conflicted
+++ resolved
@@ -12,19 +12,10 @@
     @Override
     protected String[] getConfigFiles()
     {
-<<<<<<< HEAD
         return new String[] {
-                "org/mule/module/cxf/wssec/cxf-secure-service-flow.xml",
+                "org/mule/module/cxf/wssec/cxf-secure-service-flow-httpn.xml",
                 "org/mule/module/cxf/wssec/certificate-token-encrypted-conf.xml"
         };
     }
-=======
-        return Arrays.asList(new Object[][]{
-            {ConfigVariant.SERVICE, "org/mule/module/cxf/wssec/cxf-secure-service-service.xml, org/mule/module/cxf/wssec/certificate-token-encrypted-conf.xml"},
-            {ConfigVariant.FLOW, "org/mule/module/cxf/wssec/cxf-secure-service-flow.xml, org/mule/module/cxf/wssec/certificate-token-encrypted-conf.xml"},
-            {ConfigVariant.FLOW, "org/mule/module/cxf/wssec/cxf-secure-service-flow-httpn.xml, org/mule/module/cxf/wssec/certificate-token-conf.xml"}
-        });
-    }      
->>>>>>> 11474881
 }
 
