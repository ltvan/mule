/*
 * Copyright (c) MuleSoft, Inc.  All rights reserved.  http://www.mulesoft.com
 * The software in this package is published under the terms of the CPAL v1.0
 * license, a copy of which has been included with this distribution in the
 * LICENSE.txt file.
 */
package org.mule.module.cxf;

import static org.junit.Assert.assertEquals;
import static org.junit.Assert.assertNotNull;
<<<<<<< HEAD
import org.mule.tck.junit4.FunctionalTestCase;
=======
import org.mule.tck.AbstractServiceAndFlowTestCase;
>>>>>>> b6f34168
import org.mule.tck.junit4.rule.DynamicPort;

import java.io.ByteArrayOutputStream;
import java.io.File;
import java.io.InputStream;
import java.net.URL;

import javax.activation.DataHandler;
import javax.activation.FileDataSource;
import javax.xml.ws.BindingProvider;
import javax.xml.ws.Holder;
import javax.xml.ws.soap.SOAPBinding;

import org.apache.cxf.BusFactory;
import org.apache.cxf.helpers.IOUtils;
import org.apache.cxf.mime.TestMtom;
import org.apache.cxf.mime.TestMtomService;
import org.junit.Ignore;
import org.junit.Rule;
import org.junit.Test;

@Ignore("Broken on removing services")
public class MtomTestCase extends FunctionalTestCase
{
    @Rule
    public DynamicPort dynamicPort = new DynamicPort("port1");

    @Override
    protected String getConfigFile()
    {
        return "mtom-conf-flow.xml";
    }

<<<<<<< HEAD
=======
    @Parameters
    public static Collection<Object[]> parameters()
    {
        return Arrays.asList(new Object[][]{
            {ConfigVariant.SERVICE, "mtom-conf-service.xml"},
            {ConfigVariant.FLOW, "mtom-conf-flow.xml"},
            {ConfigVariant.FLOW, "mtom-conf-flow-httpn.xml"}
        });
    }      

>>>>>>> b6f34168
    @Test
    public void testEchoService() throws Exception
    {
        URL wsdl = getClass().getResource("/wsdl/mtom_xop.wsdl");
        assertNotNull(wsdl);

        CxfConfiguration clientConfig = new CxfConfiguration();
        clientConfig.setMuleContext(muleContext);
        clientConfig.initialise();
        BusFactory.setThreadDefaultBus(clientConfig.getCxfBus());

        TestMtomService svc = new TestMtomService(wsdl);

        TestMtom port = svc.getTestMtomPort();

        BindingProvider bp = ((BindingProvider) port);
        bp.getRequestContext().put(BindingProvider.ENDPOINT_ADDRESS_PROPERTY,
            "http://localhost:" + dynamicPort.getNumber() + "/services/mtom");
        ((SOAPBinding) bp.getBinding()).setMTOMEnabled(true);
        // Client client = ClientProxy.getClient(port);
        // new LoggingFeature().initialize(client, null);

        File file = new File("src/test/resources/mtom-conf-service.xml");
        DataHandler dh = new DataHandler(new FileDataSource(file));

        Holder<String> name = new Holder<String>("test");
        Holder<DataHandler> info = new Holder<DataHandler>(dh);

        port.testXop(name, info);

        assertEquals("return detail + test", name.value);
        assertNotNull(info.value);

        InputStream input = info.value.getInputStream();
        ByteArrayOutputStream bos = new ByteArrayOutputStream();
        IOUtils.copy(input, bos);
        input.close();
    }
}
<|MERGE_RESOLUTION|>--- conflicted
+++ resolved
@@ -8,17 +8,15 @@
 
 import static org.junit.Assert.assertEquals;
 import static org.junit.Assert.assertNotNull;
-<<<<<<< HEAD
 import org.mule.tck.junit4.FunctionalTestCase;
-=======
-import org.mule.tck.AbstractServiceAndFlowTestCase;
->>>>>>> b6f34168
 import org.mule.tck.junit4.rule.DynamicPort;
 
 import java.io.ByteArrayOutputStream;
 import java.io.File;
 import java.io.InputStream;
 import java.net.URL;
+import java.util.Arrays;
+import java.util.Collection;
 
 import javax.activation.DataHandler;
 import javax.activation.FileDataSource;
@@ -30,11 +28,12 @@
 import org.apache.cxf.helpers.IOUtils;
 import org.apache.cxf.mime.TestMtom;
 import org.apache.cxf.mime.TestMtomService;
-import org.junit.Ignore;
 import org.junit.Rule;
 import org.junit.Test;
+import org.junit.runner.RunWith;
+import org.junit.runners.Parameterized;
 
-@Ignore("Broken on removing services")
+@RunWith(Parameterized.class)
 public class MtomTestCase extends FunctionalTestCase
 {
     @Rule
@@ -46,19 +45,15 @@
         return "mtom-conf-flow.xml";
     }
 
-<<<<<<< HEAD
-=======
-    @Parameters
+    @Parameterized.Parameters
     public static Collection<Object[]> parameters()
     {
-        return Arrays.asList(new Object[][]{
-            {ConfigVariant.SERVICE, "mtom-conf-service.xml"},
-            {ConfigVariant.FLOW, "mtom-conf-flow.xml"},
-            {ConfigVariant.FLOW, "mtom-conf-flow-httpn.xml"}
+        return Arrays.asList(new Object[][] {
+                {"mtom-conf-flow.xml"},
+                {"mtom-conf-flow-httpn.xml"}
         });
     }      
 
->>>>>>> b6f34168
     @Test
     public void testEchoService() throws Exception
     {
