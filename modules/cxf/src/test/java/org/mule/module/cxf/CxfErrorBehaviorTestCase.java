--- conflicted
+++ resolved
@@ -12,22 +12,15 @@
 import static org.junit.Assert.assertNull;
 import static org.junit.Assert.assertThat;
 import static org.junit.Assert.assertTrue;
-<<<<<<< HEAD
-=======
 import static org.mule.module.http.api.client.HttpRequestOptionsBuilder.newOptions;
->>>>>>> 11474881
 import org.mule.DefaultMuleMessage;
 import org.mule.api.MessagingException;
 import org.mule.api.MuleMessage;
 import org.mule.api.client.MuleClient;
 import org.mule.api.transformer.TransformerException;
 import org.mule.config.i18n.CoreMessages;
-<<<<<<< HEAD
 import org.mule.tck.junit4.FunctionalTestCase;
-=======
 import org.mule.module.http.api.client.HttpRequestOptions;
-import org.mule.tck.AbstractServiceAndFlowTestCase;
->>>>>>> 11474881
 import org.mule.tck.junit4.rule.DynamicPort;
 import org.mule.transformer.AbstractTransformer;
 import org.mule.transport.http.HttpConnector;
@@ -65,28 +58,12 @@
     @Rule
     public DynamicPort dynamicPort = new DynamicPort("port1");
 
-<<<<<<< HEAD
-=======
     public static final HttpRequestOptions HTTP_REQUEST_OPTIONS = newOptions().method(org.mule.module.http.api.HttpConstants.Methods.POST.name()).disableStatusCodeValidation().build();
-
-    public CxfErrorBehaviorTestCase(ConfigVariant variant, String configResources)
-    {
-        super(variant, configResources);
-    }
->>>>>>> 11474881
-
+    
     @Override
     protected String getConfigFile()
     {
-<<<<<<< HEAD
-        return "cxf-error-behavior-flow.xml";
-=======
-        return Arrays.asList(new Object[][] {
-                {ConfigVariant.SERVICE, "cxf-error-behavior-service.xml"},
-                {ConfigVariant.FLOW, "cxf-error-behavior-flow.xml"},
-                {ConfigVariant.FLOW, "cxf-error-behavior-flow-httpn.xml"}
-        });
->>>>>>> 11474881
+        return "cxf-error-behavior-flow-httpn.xml";
     }
 
     @Test
